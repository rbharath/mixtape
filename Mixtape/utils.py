--- conflicted
+++ resolved
@@ -32,7 +32,6 @@
 # Code
 #-----------------------------------------------------------------------------
 
-<<<<<<< HEAD
 def verbosedump(value, fn, compress=1):
     """verbose wrapper around joblib.dump"""
     print('Saving "%s"... (%s)' % (fn, type(value)))
@@ -43,7 +42,6 @@
     print('loading "%s"...' % fn)
     return load(fn)
 
-=======
 class bcolors:
     HEADER = '\033[95m'
     OKBLUE = '\033[94m'
@@ -51,7 +49,6 @@
     WARNING = '\033[93m'
     FAIL = '\033[91m'
     ENDC = '\033[0m'
->>>>>>> 57b38191
 
 def iterobjects(fn):
     for line in open(fn, 'r'):
@@ -106,8 +103,6 @@
         V = Q + np.dot(A, np.dot(V, A.T))
     return V
 
-<<<<<<< HEAD
-
 ##########################################################################
 # END of MSLDS Utils (experimental)
 ##########################################################################
@@ -157,7 +152,7 @@
         frames_by_state.append(state_trj)
     
     return frames_by_state
-=======
+
 # TODO: FIX THIS!
 def compute_eigenspectra(self):
     """
@@ -200,5 +195,4 @@
     self.bs_ = bs
     self.means_ = means
     self.covars_ = covars
-    self.transmat_ = transmat
->>>>>>> 57b38191
+    self.transmat_ = transmat