--- conflicted
+++ resolved
@@ -295,13 +295,8 @@
         self._init(sequences)
         n_obs = sum(len(s) for s in sequences)
 
-<<<<<<< HEAD
-        for i in range(self.n_iter):
-            # print("Iteration %d" % i)
-=======
         for i in range(self.n_em_iter):
             print("Iteration %d" % i)
->>>>>>> 1088a7d8
             _, stats = self._impl.do_estep()
             if stats['trans'].sum() > 10*n_obs:
                 print('Number of transition counts', stats['trans'].sum())
